from typing import Any
from django import forms
from django.contrib import admin
from django.http import HttpRequest
from django.utils import timezone
from unfold.admin import ModelAdmin, TabularInline
from unfold.widgets import (
    UnfoldAdminTextInputWidget,
    UnfoldAdminTextareaWidget,
)

from django.contrib import messages

from courses.mixin import InstructorAccessMixin
from courses.models import Course, ReviewCriteria
from courses.scoring import update_leaderboard


class CriteriaForm(forms.ModelForm):
    class Meta:
        model = ReviewCriteria
        fields = "__all__"
        widgets = {
            "description": UnfoldAdminTextInputWidget(
                attrs={"size": "60"}
            ),
            "options": UnfoldAdminTextareaWidget(
                attrs={"cols": 60, "rows": 4}
            ),
        }


class CriteriaInline(TabularInline):
    model = ReviewCriteria
    form = CriteriaForm
    extra = 0


def update_leaderboard_admin(modeladmin, request, queryset):
    for course in queryset:
        update_leaderboard(course)
        modeladmin.message_user(
            request,
            f"Leaderboard updated for course {course}",
            level=messages.SUCCESS,
        )


update_leaderboard_admin.short_description = "Update leaderboard"


def duplicate_course(modeladmin, request, queryset):
    current_year = timezone.now().year

    for course in queryset:
        # Create a new course instance
        old_title = course.title
        new_title = old_title.replace(
            str(current_year - 1), str(current_year)
        )
        if str(current_year - 1) not in old_title:
            new_title = f"{old_title} {current_year}"

        old_slug = course.slug
        new_slug = old_slug.replace(
            str(current_year - 1), str(current_year)
        )
        if str(current_year - 1) not in old_slug:
            new_slug = f"{old_slug}-{current_year}"

        # Create new course with updated fields
        new_course = Course.objects.create(
            title=new_title,
            slug=new_slug,
            description=course.description,
            social_media_hashtag=course.social_media_hashtag,
            first_homework_scored=False,
            finished=False,
            faq_document_url=course.faq_document_url,
            project_passing_score=course.project_passing_score,
            visible=course.visible,
        )

        # Copy review criteria with all fields
        for criteria in course.reviewcriteria_set.all():
            ReviewCriteria.objects.create(
                course=new_course,
                description=criteria.description,
                options=criteria.options,
                review_criteria_type=criteria.review_criteria_type,
            )

        modeladmin.message_user(
            request,
            f"Course '{old_title}' was duplicated to '{new_title}'",
            level=messages.SUCCESS,
        )


duplicate_course.short_description = "Duplicate selected courses"


@admin.register(Course)
class CourseAdmin(InstructorAccessMixin, ModelAdmin):
    actions = [update_leaderboard_admin, duplicate_course]
    inlines = [CriteriaInline]
<<<<<<< HEAD
    list_display = ["title", "slug", "finished"]

    instructor_field = "instructor"

    def get_form(
        self,
        request: HttpRequest,
        obj: Any | None = ...,
        change: bool = ...,
        **kwargs: Any,
    ) -> forms.ModelForm:
        form = super().get_form(request, obj, change, **kwargs)
        if not request.user.is_superuser:
            form.base_fields["instructor"].initial = request.user
            form.base_fields["instructor"].widget = forms.HiddenInput()
        return form
=======
    list_display = ["title", "visible", "finished"]
>>>>>>> f87d67ff
<|MERGE_RESOLUTION|>--- conflicted
+++ resolved
@@ -104,8 +104,7 @@
 class CourseAdmin(InstructorAccessMixin, ModelAdmin):
     actions = [update_leaderboard_admin, duplicate_course]
     inlines = [CriteriaInline]
-<<<<<<< HEAD
-    list_display = ["title", "slug", "finished"]
+    list_display = ["title", "slug", "finished", "visible"]
 
     instructor_field = "instructor"
 
@@ -120,7 +119,4 @@
         if not request.user.is_superuser:
             form.base_fields["instructor"].initial = request.user
             form.base_fields["instructor"].widget = forms.HiddenInput()
-        return form
-=======
-    list_display = ["title", "visible", "finished"]
->>>>>>> f87d67ff
+        return form