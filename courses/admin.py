--- conflicted
+++ resolved
@@ -1,8 +1,8 @@
 from django import forms
 from django.contrib import admin
 from unfold.admin import ModelAdmin, TabularInline
+from unfold.widgets import UnfoldAdminTextInputWidget, UnfoldAdminTextareaWidget
 from django.contrib import messages
-
 
 from .models import (
     Course,
@@ -14,40 +14,7 @@
 
 from .scoring import score_homework_submissions
 
-def update_leaderboard_admin(modeladmin, request, queryset):
-    for course in queryset:
-        update_leaderboard(course)
-        modeladmin.message_user(
-            request,
-            f"Leaderboard updated for course {course}",
-            level=messages.SUCCESS,
-        )
 
-
-update_leaderboard_admin.short_description = "Update leaderboard"
-
-@admin.register(Course)
-class CourseAdmin(ModelAdmin):
-    actions = [update_leaderboard_admin]
-    important_fields = ["title", "social_media_hashtag"]
-    list_display = important_fields
-    list_filter = important_fields
-    search_fields = important_fields
-
-
-@admin.register(Project)
-class ProjectAdmin(ModelAdmin):
-    important_fields = [
-        "course",
-        "title",
-        "submission_due_date",
-        "learning_in_public_cap_project",
-        "peer_review_due_date",
-        "state",
-    ]
-    list_display = important_fields
-    list_filter = important_fields
-    search_fields = important_fields
 from .scoring import (
     score_homework_submissions,
     update_leaderboard,
@@ -64,11 +31,10 @@
     class Meta:
         model = Question
         fields = "__all__"
-        field_styles = "border bg-white font-medium rounded-md shadow-sm text-gray-500 text-sm focus:ring focus:ring-primary-300 focus:border-primary-600 focus:outline-none group-[.errors]:border-red-600 group-[.errors]:focus:ring-red-200 dark:bg-gray-900 dark:border-gray-700 dark:text-gray-400 dark:focus:border-primary-600 dark:focus:ring-primary-700 dark:focus:ring-opacity-50 dark:group-[.errors]:border-red-500 dark:group-[.errors]:focus:ring-red-600/40 px-3 py-2 w-full"
         widgets = {
-            "text": forms.TextInput(attrs={"size": "60", 'class': field_styles}),
-            "possible_answers": forms.Textarea(attrs={"cols": 60, "rows": 4, 'class': field_styles}),
-            "correct_answer": forms.TextInput(attrs={"size": "20", 'class': field_styles}),
+            "text": UnfoldAdminTextInputWidget(attrs={"size": "60"}),
+            "possible_answers": UnfoldAdminTextareaWidget(attrs={"cols": 60, "rows": 4}),
+            "correct_answer": UnfoldAdminTextInputWidget(attrs={"size": "20"}),
         }
         
     
@@ -109,15 +75,27 @@
 class HomeworkAdmin(ModelAdmin):
     inlines = [QuestionInline]
     actions = [score_selected_homeworks, set_most_popular_as_correct]
-<<<<<<< HEAD
     important_fields = ["course", "title", "due_date", "is_scored"]
     list_display = important_fields
     list_filter = important_fields
     search_fields = important_fields
-=======
 
 
-admin.site.register(Homework, HomeworkAdmin)
+class CriteriaForm(forms.ModelForm):
+    class Meta:
+        model = ReviewCriteria
+        fields = "__all__"
+        widgets = {
+            "description": UnfoldAdminTextInputWidget(attrs={"size": "60"}),
+            "options": UnfoldAdminTextareaWidget(
+                attrs={"cols": 60, "rows": 4}
+            )
+        }
+
+class CriteriaInline(TabularInline):
+    model = ReviewCriteria
+    form = CriteriaForm
+    extra = 0
 
 
 def update_leaderboard_admin(modeladmin, request, queryset):
@@ -132,28 +110,14 @@
 
 update_leaderboard_admin.short_description = "Update leaderboard"
 
-
-class CriteriaForm(forms.ModelForm):
-    class Meta:
-        model = ReviewCriteria
-        fields = "__all__"
-        widgets = {
-            "description": forms.TextInput(attrs={"size": "60"}),
-            "options": forms.Textarea(
-                attrs={"cols": 60, "rows": 4}
-            )
-        }
-
-class CriteriaInline(admin.TabularInline):
-    model = ReviewCriteria
-    extra = 0
-
-class CourseAdmin(admin.ModelAdmin):
+@admin.register(Course)
+class CourseAdmin(ModelAdmin):
+    actions = [update_leaderboard_admin]
     inlines = [CriteriaInline]
-    actions = [update_leaderboard_admin]
-
-
-admin.site.register(Course, CourseAdmin)
+    important_fields = ["title", "social_media_hashtag"]
+    list_display = important_fields
+    list_filter = important_fields
+    search_fields = important_fields
 
 
 def assign_peer_reviews_for_project_admin(
@@ -176,12 +140,22 @@
 )
 
 
-class ProjectAdmin(admin.ModelAdmin):
+@admin.register(Project)
+class ProjectAdmin(ModelAdmin):
     actions = [assign_peer_reviews_for_project_admin]
+    important_fields = [
+        "course",
+        "title",
+        "submission_due_date",
+        "learning_in_public_cap_project",
+        "peer_review_due_date",
+        "state",
+    ]
+    list_display = important_fields
+    list_filter = important_fields
+    search_fields = important_fields
 
 
-admin.site.register(Project, ProjectAdmin)
-
-
-admin.site.register(ReviewCriteria)
->>>>>>> 69c9bf56
+@admin.register(ReviewCriteria)
+class ReviewCriteriaAdmin(ModelAdmin):
+    pass